--- conflicted
+++ resolved
@@ -949,12 +949,8 @@
 		// for by this run block.
 
 		for _, ref := range run.Providers {
-<<<<<<< HEAD
 
 			testProvider, ok := file.getTestProviderOrMock(ref.InParentTODO().String())
-=======
-			testProvider, ok := file.getTestProviderOrMock(ref.InParent.String())
->>>>>>> 74cad3a2
 			if !ok {
 				// Then this reference was invalid as we didn't have the
 				// specified provider in the parent. This should have been
